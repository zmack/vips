package vips

/*
#cgo pkg-config: vips
#include "vips.h"
*/
import "C"

import (
	"bytes"
	"errors"
	"fmt"
	"math"
	"runtime"
	"strings"
	"unsafe"
)

var (
	MARKER_JPEG = []byte{0xff, 0xd8}
	MARKER_PNG  = []byte{0x89, 0x50}
)

type ImageType int

const (
	UNKNOWN ImageType = iota
	JPEG
	PNG
)

type Interpolator int

const (
	BICUBIC Interpolator = iota
	BILINEAR
	NOHALO
)

type Extend int

const (
	EXTEND_BLACK Extend = C.VIPS_EXTEND_BLACK
	EXTEND_WHITE Extend = C.VIPS_EXTEND_WHITE
)

var interpolations = map[Interpolator]string{
	BICUBIC:  "bicubic",
	BILINEAR: "bilinear",
	NOHALO:   "nohalo",
}

func (i Interpolator) String() string { return interpolations[i] }

type CropRect struct {
	Top    uint
	Left   uint
	Width  uint
	Height uint
}

type Options struct {
	Height       int
	Width        int
	Crop         bool // Deprecated
	CropRect     *CropRect
	Enlarge      bool
	Extend       Extend
	Embed        bool
	Interpolator Interpolator
	BlurAmount   float32
	Gravity      Gravity
	Quality      int
}

type VipsImagePtr *C.struct__VipsImage

func init() {
	Initialize()
}

var initialized bool

func Initialize() {
	if initialized {
		return
	}

	runtime.LockOSThread()
	defer runtime.UnlockOSThread()

	if err := C.vips_initialize(); err != 0 {
		C.vips_shutdown()
		panic("unable to start vips!")
	}

	C.vips_concurrency_set(1)
<<<<<<< HEAD
	C.vips_cache_set_max_mem(0) // 100Mb
	C.vips_cache_set_max(0)
=======
	C.vips_cache_set_max_mem(100 * 1048576) // 100Mb
	C.vips_cache_set_max(500)

	initialized = true
}

func Shutdown() {
	if !initialized {
		return
	}

	C.vips_shutdown()

	initialized = false
>>>>>>> 851fa34f
}

func Debug() {
	C.im__print_all()
}

func Crop(image VipsImagePtr, top uint, left uint, width uint, height uint) (VipsImagePtr, error) {
	var outImage *C.struct__VipsImage

	C.vips_crop_(image, &outImage, C.int(top), C.int(left), C.int(width), C.int(height))

	if outImage != nil {
		return VipsImagePtr(outImage), nil
	} else {
		C.vips_error_freeze()
		errStr := C.GoString(C.vips_error_buffer())
		errStr = strings.TrimRight(errStr, " \n")
		C.vips_error_clear()
		C.vips_error_thaw()
		return nil, errors.New(fmt.Sprintf("Could not crop image: %s", errStr))
	}
}

func validCrop(image VipsImagePtr, crop *CropRect) bool {
	if crop == nil {
		return false
	}

	imageWidth := uint(image.Xsize)
	imageHeight := uint(image.Ysize)

	return imageWidth >= crop.Left+crop.Width &&
		imageHeight >= crop.Top+crop.Height
}

func validateCrop(image VipsImagePtr, crop *CropRect) *CropRect {
	if crop == nil {
		return nil
	}

	imageWidth := uint(image.Xsize)
	imageHeight := uint(image.Ysize)

	if crop.Top > imageHeight || crop.Left > imageWidth {
		return nil
	}

	if crop.Left+crop.Width > imageWidth {
		crop.Width = imageWidth - crop.Left
	}

	if crop.Top+crop.Height > imageHeight {
		crop.Height = imageHeight - crop.Top
	}

	return crop
}

func ResizeMagick(buf []byte, o Options) ([]byte, error) {
	var image, tmpImage *C.struct__VipsImage

	C.vips_magickload_buffer_(unsafe.Pointer(&buf[0]), C.size_t(len(buf)), &image)

	// TODO: Consider not doing this on _every_ image
	defer C.vips_thread_shutdown()

	if image == nil {
		return nil, errors.New("unknown image format")
	}

	cropRect := validateCrop(image, o.CropRect)

	if cropRect != nil {
		tmpImage, err := Crop(image, cropRect.Left, cropRect.Top, cropRect.Width, cropRect.Height)

		if err != nil {
			C.g_object_unref(C.gpointer(image))
			return nil, err
		}

		C.g_object_unref(C.gpointer(image))
		image = tmpImage
	}

	// get WxH
	inWidth := int(image.Xsize)
	inHeight := int(image.Ysize)

	// prepare for factor
	factor := 0.0

	switch {
	// Fixed width and height
	case o.Width > 0 && o.Height > 0:
		xf := float64(inWidth) / float64(o.Width)
		yf := float64(inHeight) / float64(o.Height)
		factor = math.Max(xf, yf)
	// Fixed width, auto height
	case o.Width > 0:
		factor = float64(inWidth) / float64(o.Width)
		o.Height = int(math.Floor(float64(inHeight) / factor))
	// Fixed height, auto width
	case o.Height > 0:
		factor = float64(inHeight) / float64(o.Height)
		o.Width = int(math.Floor(float64(inWidth) / factor))
	// Identity transform
	default:
		factor = 1
		o.Width = inWidth
		o.Height = inHeight
	}

	// shrink
	shrink := int(math.Floor(factor))
	if shrink < 1 {
		shrink = 1
	}

	// residual
	residual := float64(shrink) / factor

	// Do not enlarge the output if the input width *or* height are already less than the required dimensions
	if !o.Enlarge {
		if inWidth < o.Width && inHeight < o.Height {
			factor = 1
			shrink = 1
			residual = 0
			o.Width = inWidth
			o.Height = inHeight
		}
	}

	if shrink > 1 {
		// Use vips_shrink with the integral reduction
		err := C.vips_shrink_0(image, &tmpImage, C.double(float64(shrink)), C.double(float64(shrink)))
		C.g_object_unref(C.gpointer(image))
		image = tmpImage
		if err != 0 {
			return nil, resizeError()
		}

		// Recalculate residual float based on dimensions of required vs shrunk images
		shrunkWidth := int(image.Xsize)
		shrunkHeight := int(image.Ysize)

		residualx := float64(o.Width) / float64(shrunkWidth)
		residualy := float64(o.Height) / float64(shrunkHeight)
		residual = math.Min(residualx, residualy)
	}

	// Use vips_affine with the remaining float part
	if residual != 0 {
		// Create interpolator - "bilinear" (default), "bicubic" or "nohalo"
		is := C.CString(o.Interpolator.String())
		interpolator := C.vips_interpolate_new(is)

		// Perform affine transformation
		err := C.vips_affine_interpolator(image, &tmpImage, C.double(residual), 0, 0, C.double(residual), interpolator)
		C.g_object_unref(C.gpointer(image))
		C.g_object_unref(C.gpointer(interpolator))
		C.free(unsafe.Pointer(is))
		image = tmpImage
		if err != 0 {
			return nil, resizeError()
		}
	}

	// Always flatten
	if image.Bands > 3 {
		if -1 != C.vips_flatten_0(image, &tmpImage) {
			C.g_object_unref(C.gpointer(image))
			image = tmpImage
		}
	}

	// Always convert to sRGB colour space
	if -1 != C.vips_colourspace_0(image, &tmpImage, C.VIPS_INTERPRETATION_sRGB) {
		C.g_object_unref(C.gpointer(image))
		image = tmpImage
	}

	// Apply blur if needed
	if o.BlurAmount > 0 {
		if -1 != C.vips_gaussian_blur(image, &tmpImage, C.double(o.BlurAmount)) {
			C.g_object_unref(C.gpointer(image))
			image = tmpImage
		}
	}

	// Finally save
	length := C.size_t(0)
	var ptr unsafe.Pointer

	C.vips_jpegsave_custom(image, &ptr, &length, 1, C.int(o.Quality), 0)
	C.g_object_unref(C.gpointer(image))

	// get back the buffer
	buf = C.GoBytes(ptr, C.int(length))

	// cleanup
	C.g_free(C.gpointer(ptr))
	C.vips_error_clear()

	return buf, nil
}

func Resize(buf []byte, o Options) ([]byte, error) {
	// detect (if possible) the file type
	typ := UNKNOWN
	switch {
	case bytes.Equal(buf[:2], MARKER_JPEG):
		typ = JPEG
	case bytes.Equal(buf[:2], MARKER_PNG):
		typ = PNG
	default:
		return nil, errors.New("unknown image format")
	}

	// create an image instance
	var image, tmpImage *C.struct__VipsImage

	// Do shrink on load by default, however
	// don't do it in the case of cropped images
	useShrinkOnLoad := true

	// feed it
	switch typ {
	case JPEG:
		C.vips_jpegload_buffer_seq(unsafe.Pointer(&buf[0]), C.size_t(len(buf)), &image)
	case PNG:
		C.vips_pngload_buffer_seq(unsafe.Pointer(&buf[0]), C.size_t(len(buf)), &image)
	}

<<<<<<< HEAD
	// TODO: Consider not doing this on _every_ image
	defer C.vips_thread_shutdown()
=======
	// cleanup
	defer func() {
		C.vips_thread_shutdown()
		C.vips_error_clear()
	}()
>>>>>>> 851fa34f

	// defaults
	if o.Quality == 0 {
		o.Quality = 100
	}

	if image == nil {
		return nil, errors.New("unknown image format")
	}

	cropRect := validateCrop(image, o.CropRect)

	if cropRect != nil {
		tmpImage, err := Crop(image, cropRect.Left, cropRect.Top, cropRect.Width, cropRect.Height)

		if err != nil {
			C.g_object_unref(C.gpointer(image))
			return nil, err
		}

		C.g_object_unref(C.gpointer(image))

		// We've cropped the image, no longer safe to do shrinkOnLoad
		useShrinkOnLoad = false
		image = tmpImage
	}

	// get WxH
	inWidth := int(image.Xsize)
	inHeight := int(image.Ysize)

	// prepare for factor
	factor := 0.0

	// image calculations
	switch {
	// Fixed width and height
	case o.Width > 0 && o.Height > 0:
		xf := float64(inWidth) / float64(o.Width)
		yf := float64(inHeight) / float64(o.Height)
		if o.Crop {
			factor = math.Min(xf, yf)
		} else {
			factor = math.Max(xf, yf)
		}
	// Fixed width, auto height
	case o.Width > 0:
		factor = float64(inWidth) / float64(o.Width)
		o.Height = int(math.Floor(float64(inHeight) / factor))
	// Fixed height, auto width
	case o.Height > 0:
		factor = float64(inHeight) / float64(o.Height)
		o.Width = int(math.Floor(float64(inWidth) / factor))
	// Identity transform
	default:
		factor = 1
		o.Width = inWidth
		o.Height = inHeight
	}

	// shrink
	shrink := int(math.Floor(factor))
	if shrink < 1 {
		shrink = 1
	}

	// residual
	residual := float64(shrink) / factor

	// Do not enlarge the output if the input width *or* height are already less than the required dimensions
	if !o.Enlarge {
		if inWidth < o.Width && inHeight < o.Height {
			factor = 1
			shrink = 1
			residual = 0
			o.Width = inWidth
			o.Height = inHeight
		}
	}

	// Try to use libjpeg shrink-on-load
	shrinkOnLoad := 1
	if typ == JPEG && shrink >= 2 {
		switch {
		case shrink >= 8:
			factor = factor / 8
			shrinkOnLoad = 8
		case shrink >= 4:
			factor = factor / 4
			shrinkOnLoad = 4
		case shrink >= 2:
			factor = factor / 2
			shrinkOnLoad = 2
		}
	}

	if useShrinkOnLoad && shrinkOnLoad > 1 {
		// Recalculate integral shrink and double residual
		factor = math.Max(factor, 1.0)
		shrink = int(math.Floor(factor))
		residual = float64(shrink) / factor
		// Reload input using shrink-on-load
		err := C.vips_jpegload_buffer_shrink(unsafe.Pointer(&buf[0]), C.size_t(len(buf)), &tmpImage, C.int(shrinkOnLoad))
		C.g_object_unref(C.gpointer(image))
		image = tmpImage
		if err != 0 {
			return nil, resizeError()
		}
	}

	if shrink > 1 {
		// Use vips_shrink with the integral reduction
		err := C.vips_shrink_0(image, &tmpImage, C.double(float64(shrink)), C.double(float64(shrink)))
		C.g_object_unref(C.gpointer(image))
		image = tmpImage
		if err != 0 {
			return nil, resizeError()
		}

		// Recalculate residual float based on dimensions of required vs shrunk images
		shrunkWidth := int(image.Xsize)
		shrunkHeight := int(image.Ysize)

		residualx := float64(o.Width) / float64(shrunkWidth)
		residualy := float64(o.Height) / float64(shrunkHeight)
		residual = math.Min(residualx, residualy)
	}

	// Use vips_affine with the remaining float part
	if residual != 0 {
		// Create interpolator - "bilinear" (default), "bicubic" or "nohalo"
		is := C.CString(o.Interpolator.String())
		interpolator := C.vips_interpolate_new(is)

		// Perform affine transformation
		err := C.vips_affine_interpolator(image, &tmpImage, C.double(residual), 0, 0, C.double(residual), interpolator)
		C.g_object_unref(C.gpointer(image))
<<<<<<< HEAD
		C.g_object_unref(C.gpointer(interpolator))
		C.free(unsafe.Pointer(is))
		image = tmpImage
=======

		image = tmpImage

		C.free(unsafe.Pointer(is))
		C.g_object_unref(C.gpointer(interpolator))

>>>>>>> 851fa34f
		if err != 0 {
			return nil, resizeError()
		}
	}

	// Switch to sRGB before we do anything else because flattening
	// with some other colorspece will not bode well in most other cases
	// Always convert to sRGB colour space
	if -1 != C.vips_colourspace_0(image, &tmpImage, C.VIPS_INTERPRETATION_sRGB) {
		C.g_object_unref(C.gpointer(image))
		image = tmpImage
	}

	// Only flatten if we're not running CMYK and we're rocking
	// more than the standard 3 bands
	if image.Type != C.VIPS_INTERPRETATION_CMYK && image.Bands > 3 {
		if -1 != C.vips_flatten_0(image, &tmpImage) {
			C.g_object_unref(C.gpointer(image))
			image = tmpImage
		}
	}

	// Apply blur if needed
	if o.BlurAmount > 0 {
		if -1 != C.vips_gaussian_blur(image, &tmpImage, C.double(o.BlurAmount)) {
			C.g_object_unref(C.gpointer(image))
			image = tmpImage
		}
	}

	// Finally save
	length := C.size_t(0)
	var ptr unsafe.Pointer
	C.vips_jpegsave_custom(image, &ptr, &length, 1, C.int(o.Quality), 0)
	C.g_object_unref(C.gpointer(image))

	// get back the buffer
	buf = C.GoBytes(ptr, C.int(length))
	C.g_free(C.gpointer(ptr))

	return buf, nil
}

func resizeError() error {
	s := C.GoString(C.vips_error_buffer())
	C.vips_error_clear()
	return errors.New(s)
}

type Gravity int

const (
	CENTRE Gravity = 1 << iota
	NORTH
	EAST
	SOUTH
	WEST
)

func sharpCalcCrop(inWidth, inHeight, outWidth, outHeight int, gravity Gravity) (int, int) {
	left := (inWidth - outWidth + 1) / 2
	top := (inHeight - outHeight + 1) / 2

	if (gravity & NORTH) != 0 {
		top = 0
	}

	if (gravity & EAST) != 0 {
		left = inWidth - outWidth
	}

	if (gravity & SOUTH) != 0 {
		top = inHeight - outHeight
	}

	if (gravity & WEST) != 0 {
		left = 0
	}

	return left, top
}<|MERGE_RESOLUTION|>--- conflicted
+++ resolved
@@ -95,12 +95,8 @@
 	}
 
 	C.vips_concurrency_set(1)
-<<<<<<< HEAD
-	C.vips_cache_set_max_mem(0) // 100Mb
+	C.vips_cache_set_max_mem(0)
 	C.vips_cache_set_max(0)
-=======
-	C.vips_cache_set_max_mem(100 * 1048576) // 100Mb
-	C.vips_cache_set_max(500)
 
 	initialized = true
 }
@@ -113,7 +109,6 @@
 	C.vips_shutdown()
 
 	initialized = false
->>>>>>> 851fa34f
 }
 
 func Debug() {
@@ -347,16 +342,11 @@
 		C.vips_pngload_buffer_seq(unsafe.Pointer(&buf[0]), C.size_t(len(buf)), &image)
 	}
 
-<<<<<<< HEAD
-	// TODO: Consider not doing this on _every_ image
-	defer C.vips_thread_shutdown()
-=======
 	// cleanup
 	defer func() {
 		C.vips_thread_shutdown()
 		C.vips_error_clear()
 	}()
->>>>>>> 851fa34f
 
 	// defaults
 	if o.Quality == 0 {
@@ -494,18 +484,12 @@
 		// Perform affine transformation
 		err := C.vips_affine_interpolator(image, &tmpImage, C.double(residual), 0, 0, C.double(residual), interpolator)
 		C.g_object_unref(C.gpointer(image))
-<<<<<<< HEAD
-		C.g_object_unref(C.gpointer(interpolator))
-		C.free(unsafe.Pointer(is))
-		image = tmpImage
-=======
 
 		image = tmpImage
 
 		C.free(unsafe.Pointer(is))
 		C.g_object_unref(C.gpointer(interpolator))
 
->>>>>>> 851fa34f
 		if err != 0 {
 			return nil, resizeError()
 		}
